/*
 * Copyright (C) by Olivier Goffart <ogoffart@owncloud.com>
 * Copyright (C) by Klaas Freitag <freitag@owncloud.com>
 *
 * This program is free software; you can redistribute it and/or modify
 * it under the terms of the GNU General Public License as published by
 * the Free Software Foundation; either version 2 of the License, or
 * (at your option) any later version.
 *
 * This program is distributed in the hope that it will be useful, but
 * WITHOUT ANY WARRANTY; without even the implied warranty of MERCHANTABILITY
 * or FITNESS FOR A PARTICULAR PURPOSE. See the GNU General Public License
 * for more details.
 */

#include "owncloudpropagator.h"
#include "syncjournaldb.h"
#include "syncjournalfilerecord.h"
#include "propagator_qnam.h"
#include "propagatorjobs.h"
#include "propagator_legacy.h"

#include <QStack>

namespace Mirall {

/* The maximum number of active job in parallel  */
static const int maximumActiveJob = 6;

void PropagateItemJob::done(SyncFileItem::Status status, const QString &errorString)
{
    _item._errorString = errorString;
    _item._status = status;

    // Blacklisting
    int retries = 0;

    if( _item._httpErrorCode == 403 ||_item._httpErrorCode == 413 || _item._httpErrorCode == 415 ) {
        qDebug() << "Fatal Error condition" << _item._httpErrorCode << ", forbid retry!";
        retries = -1;
    } else {
        retries = 3; // FIXME: good number of allowed retries?
    }
    SyncJournalBlacklistRecord record(_item, retries);;

    switch( status ) {
    case SyncFileItem::SoftError:
        // do not blacklist in case of soft error.
        emit progress( Progress::SoftError, _item, 0, 0 );
        break;
    case SyncFileItem::FatalError:
    case SyncFileItem::NormalError:
        _propagator->_journal->updateBlacklistEntry( record );
        if( status == SyncFileItem::NormalError ) {
            emit progress( Progress::NormalError, _item, 0, 0 );
        }
        break;
    case SyncFileItem::Success:
        if( _item._blacklistedInDb ) {
            // wipe blacklist entry.
            _propagator->_journal->wipeBlacklistEntry(_item._file);
        }
        break;
    case SyncFileItem::Conflict:
    case SyncFileItem::FileIgnored:
    case SyncFileItem::NoStatus:
        // nothing
        break;
    }

    emit completed(_item);
    emit finished(status);
}


<<<<<<< HEAD
=======
/**
 * For delete or remove, check that we are not removing from a shared directory.
 * If we are, try to restore the file
 *
 * Return true if the problem is handled.
 */
bool PropagateItemJob::checkForProblemsWithShared()
{
    QString errorString = QString::fromUtf8(ne_get_error(_propagator->_session));
    int httpStatusCode = errorString.mid(0, errorString.indexOf(QChar(' '))).toInt();

    if( httpStatusCode == 403 && _propagator->isInSharedDirectory(_item._file )) {
        if( _item._type != SyncFileItem::Directory ) {
            // the file was removed locally from a read only Shared sync
            // the file is gone locally and it should be recovered.
            SyncFileItem downloadItem(_item);
            downloadItem._instruction = CSYNC_INSTRUCTION_SYNC;
            downloadItem._dir = SyncFileItem::Down;
            _restoreJob.reset(new PropagateDownloadFile(_propagator, downloadItem));
        } else {
            // Directories are harder to recover.
            // But just re-create the directory, next sync will be able to recover the files
            SyncFileItem mkdirItem(_item);
            mkdirItem._instruction = CSYNC_INSTRUCTION_SYNC;
            mkdirItem._dir = SyncFileItem::Down;
            _restoreJob.reset(new PropagateLocalMkdir(_propagator, mkdirItem));
            // Also remove the inodes and fileid from the db so no further renames are tried for
            // this item.
            _propagator->_journal->avoidRenamesOnNextSync(_item._file);
        }
        connect(_restoreJob.data(), SIGNAL(completed(SyncFileItem)),
                this, SLOT(slotRestoreJobCompleted(SyncFileItem)));
        _restoreJob->start();
        return true;
    }
    return false;
}

void PropagateItemJob::slotRestoreJobCompleted(const SyncFileItem& item )
{
    if( item._status == SyncFileItem::Success ) {
        done( SyncFileItem::SoftError, tr("The file was removed from a read only share. The file has been restored."));
    } else {
        done( item._status, tr("A file was removed from a read only share, but restoring failed: %1").arg(item._errorString) );
    }
}


// compare two files with given filename and return true if they have the same content
static bool fileEquals(const QString &fn1, const QString &fn2) {
    QFile f1(fn1);
    QFile f2(fn2);
    if (!f1.open(QIODevice::ReadOnly) || !f2.open(QIODevice::ReadOnly)) {
        qDebug() << "fileEquals: Failed to open " << fn1 << "or" << fn2;
        return false;
    }

    if (f1.size() != f2.size()) {
        return false;
    }

    const int BufferSize = 16 * 1024;
    char buffer1[BufferSize];
    char buffer2[BufferSize];
    do {
        int r = f1.read(buffer1, BufferSize);
        if (f2.read(buffer2, BufferSize) != r) {
            // this should normaly not happen: the file are supposed to have the same size.
            return false;
        }
        if (r <= 0) {
            return true;
        }
        if (memcmp(buffer1, buffer2, r) != 0) {
            return false;
        }
    } while (true);
    return false;
}

// Code copied from Qt5's QDir::removeRecursively
static bool removeRecursively(const QString &path)
{
    bool success = true;
    QDirIterator di(path, QDir::AllEntries | QDir::Hidden | QDir::System | QDir::NoDotAndDotDot);
    while (di.hasNext()) {
        di.next();
        const QFileInfo& fi = di.fileInfo();
        bool ok;
        if (fi.isDir() && !fi.isSymLink())
            ok = removeRecursively(di.filePath()); // recursive
        else
            ok = QFile::remove(di.filePath());
        if (!ok)
            success = false;
    }
    if (success)
        success = QDir().rmdir(path);
    return success;
}

void PropagateLocalRemove::start()
{
    QString filename = _propagator->_localDir +  _item._file;
    if (_item._isDirectory) {
        if (QDir(filename).exists() && !removeRecursively(filename)) {
            done(SyncFileItem::NormalError, tr("Could not remove directory %1").arg(filename));
            return;
        }
    } else {
        QFile file(filename);
        if (file.exists() && !file.remove()) {
            done(SyncFileItem::NormalError, file.errorString());
            return;
        }
    }
    emit progress(Progress::StartDelete, _item, 0, _item._size);
    _propagator->_journal->deleteFileRecord(_item._originalFile, _item._isDirectory);
    _propagator->_journal->commit("Local remove");
    done(SyncFileItem::Success);
    emit progress(Progress::EndDelete, _item, _item._size, _item._size);
}

void PropagateLocalMkdir::start()
{
    QDir d;
    if (!d.mkpath(_propagator->_localDir +  _item._file)) {
        done(SyncFileItem::NormalError, tr("could not create directory %1").arg(_propagator->_localDir +  _item._file));
        return;
    }
    done(SyncFileItem::Success);
}

void PropagateRemoteRemove::start()
{
    QScopedPointer<char, QScopedPointerPodDeleter> uri(
        ne_path_escape((_propagator->_remoteDir + _item._file).toUtf8()));
    emit progress(Progress::StartDelete, _item, 0, _item._size);
    qDebug() << "** DELETE " << uri.data();
    int rc = ne_delete(_propagator->_session, uri.data());

    if( checkForProblemsWithShared() ) {
        return;
    }

    /* Ignore the error 404,  it means it is already deleted */
    if (updateErrorFromSession(rc, 0, 404)) {
        return;
    }

    _propagator->_journal->deleteFileRecord(_item._originalFile, _item._isDirectory);
    _propagator->_journal->commit("Remote Remove");
    done(SyncFileItem::Success);
    emit progress(Progress::EndDelete, _item, _item._size, _item._size);
}

void PropagateRemoteMkdir::start()
{
    QScopedPointer<char, QScopedPointerPodDeleter> uri(
        ne_path_escape((_propagator->_remoteDir + _item._file).toUtf8()));

    int rc = ne_mkcol(_propagator->_session, uri.data());

    /* Special for mkcol: it returns 405 if the directory already exists.
     * Ignore that error */
    if( updateErrorFromSession( rc , 0, 405 ) ) {
        return;
    }
    done(SyncFileItem::Success);
}

static QByteArray parseEtag(const char *header) {
    if (!header)
        return QByteArray();
    QByteArray arr = header;
    arr.replace("-gzip", ""); // https://github.com/owncloud/mirall/issues/1195
    if(arr.length() >= 2 && arr.startsWith('"') && arr.endsWith('"')) {
        arr = arr.mid(1, arr.length() - 2);
    }
    return arr;
}

void PropagateUploadFile::start()
{

    QFile file(_propagator->_localDir + _item._file);
    if (!file.open(QIODevice::ReadOnly)) {
        done(SyncFileItem::NormalError, file.errorString());
        return;
    }
    QScopedPointer<char, QScopedPointerPodDeleter> uri(
        ne_path_escape((_propagator->_remoteDir + _item._file).toUtf8()));

    int attempts = 0;

    /*
     * do ten tries to upload the file chunked. Check the file size and mtime
     * before submitting a chunk and after having submitted the last one.
     * If the file has changed, retry.
     */
    qDebug() << "** PUT request to" << uri.data();
    const SyncJournalDb::UploadInfo progressInfo = _propagator->_journal->getUploadInfo(_item._file);

    do {
        Hbf_State state = HBF_SUCCESS;
        QScopedPointer<hbf_transfer_t, ScopedPointerHelpers> trans(hbf_init_transfer(uri.data()));
        trans->user_data = this;
        hbf_set_log_callback(trans.data(), _log_callback);
        hbf_set_abort_callback(trans.data(), _user_want_abort);
        trans.data()->chunk_finished_cb = chunk_finished_cb;
        Q_ASSERT(trans);

        state = hbf_splitlist(trans.data(), file.handle());

        // If the source file has changed during upload, it is detected and the
        // variable _previousFileSize is set accordingly. The propagator waits a
        // couple of seconds and retries.
        if(_previousFileSize > 0) {
            qDebug() << "File size changed underway: " << trans->stat_size - _previousFileSize;
            // Report the change of the overall transmission size to the propagator
            _propagator->overallTransmissionSizeChanged(qint64(trans->stat_size - _previousFileSize));
            // update the item's values to the current from trans. hbf_splitlist does a stat
            _item._size = trans->stat_size;
            _item._modtime = trans->modtime;

        }
        emit progress(Progress::StartUpload, _item, 0, trans->stat_size);

        if (progressInfo._valid) {
            if (Utility::qDateTimeToTime_t(progressInfo._modtime) == _item._modtime) {
                trans->start_id = progressInfo._chunk;
                trans->transfer_id = progressInfo._transferid;
            }
        }

        ne_set_notifier(_propagator->_session, notify_status_cb, this);
        _lastTime.restart();
        _lastProgress = 0;
        _chunked_done = 0;
        _chunked_total_size = _item._size;

        if( state == HBF_SUCCESS ) {
            QByteArray previousEtag;
            if (!_item._etag.isEmpty() && _item._etag != "empty_etag") {
                // We add quotes because the owncloud server always add quotes around the etag, and
                //  csync_owncloud.c's owncloud_file_id always strip the quotes.
                previousEtag = '"' + _item._etag + '"';
                trans->previous_etag = previousEtag.data();
            }
            _chunked_total_size = trans->stat_size;
            qDebug() << "About to upload " << _item._file << "  (" << previousEtag << _item._size << " bytes )";
            /* Transfer all the chunks through the HTTP session using PUT. */
            state = hbf_transfer( _propagator->_session, trans.data(), "PUT" );
        }

        // the file id should only be empty for new files up- or downloaded
        QString fid = QString::fromUtf8( hbf_transfer_file_id( trans.data() ));
        if( !fid.isEmpty() ) {
            if( !_item._fileId.isEmpty() && _item._fileId != fid ) {
                qDebug() << "WARN: File ID changed!" << _item._fileId << fid;
            }
            _item._fileId = fid;
        }

        /* Handle errors. */
        if ( state != HBF_SUCCESS ) {

            /* If the source file changed during submission, lets try again */
            if( state == HBF_SOURCE_FILE_CHANGE ) {
                if( attempts++ < 5 ) { /* FIXME: How often do we want to try? */
                    qDebug("SOURCE file has changed during upload, retry #%d in %d seconds!", attempts, 2*attempts);
                    sleep(2*attempts);
                    if( _previousFileSize == 0 ) {
                        _previousFileSize = _item._size;
                    } else {
                        _previousFileSize = trans->stat_size;
                    }
                    continue;
                }

                const QString errMsg = tr("Local file changed during sync, syncing once it arrived completely");
                done( SyncFileItem::SoftError, errMsg );
            } else if( state == HBF_USER_ABORTED ) {
                const QString errMsg = tr("Sync was aborted by user.");
                done( SyncFileItem::SoftError, errMsg );
            } else {
                // Other HBF error conditions.
                // FIXME: find out the error class.
                _item._httpErrorCode = hbf_fail_http_code(trans.data());
                done(SyncFileItem::NormalError, hbf_error_string(trans.data(), state));
            }
            return;
        }

        ne_set_notifier(_propagator->_session, 0, 0);

        if( trans->modtime_accepted ) {
            _item._etag = parseEtag(hbf_transfer_etag( trans.data() ));
        } else {
            if (!updateMTimeAndETag(uri.data(), _item._modtime))
                return;
        }

        _propagator->_journal->setFileRecord(SyncJournalFileRecord(_item, _propagator->_localDir + _item._file));
        // Remove from the progress database:
        _propagator->_journal->setUploadInfo(_item._file, SyncJournalDb::UploadInfo());
        _propagator->_journal->commit("upload file start");

        if (hbf_validate_source_file(trans.data()) == HBF_SOURCE_FILE_CHANGE) {
            /* Did the source file changed since the upload ?
               This is different from the previous check because the previous check happens between
               chunks while this one happens when the whole file has been uploaded.

               The new etag is already stored in the database in the previous lines so in case of
               crash, we won't have a conflict but we will properly do a new upload
             */

            if( attempts++ < 5 ) { /* FIXME: How often do we want to try? */
                qDebug("SOURCE file has changed after upload, retry #%d in %d seconds!", attempts, 2*attempts);
                sleep(2*attempts);
                continue;
            }

            // Still the file change error, but we tried a couple of times.
            // Ignore this file for now.
            // Lets remove the file from the server (at least if it is new) as it is different
            // from our file here.
            if( _item._instruction == CSYNC_INSTRUCTION_NEW ) {
                QScopedPointer<char, QScopedPointerPodDeleter> uri(
                    ne_path_escape((_propagator->_remoteDir + _item._file).toUtf8()));

                int rc = ne_delete(_propagator->_session, uri.data());
                qDebug() << "Remove the invalid file from server:" << rc;
            }

            const QString errMsg = tr("Local file changed during sync, syncing once it arrived completely");
            done( SyncFileItem::SoftError, errMsg );
            return;
        }



        emit progress(Progress::EndUpload, _item, _item._size, _item._size);
        done(SyncFileItem::Success);
        return;

    } while( true );
}

void PropagateUploadFile::chunk_finished_cb(hbf_transfer_s *trans, int chunk, void* userdata)
{
  PropagateUploadFile *that = static_cast<PropagateUploadFile *>(userdata);
  Q_ASSERT(that);
  that->_chunked_done += trans->block_arr[chunk]->size;
  if (trans->block_cnt > 1) {
    SyncJournalDb::UploadInfo pi;
    pi._valid = true;
    pi._chunk = chunk + 1; // next chunk to start with
    pi._transferid = trans->transfer_id;
    pi._modtime =  Utility::qDateTimeFromTime_t(trans->modtime);
    that->_propagator->_journal->setUploadInfo(that->_item._file, pi);
    that->_propagator->_journal->commit("Upload info");
  }
}

void PropagateUploadFile::notify_status_cb(void* userdata, ne_session_status status,
                             const ne_session_status_info* info)
{
  PropagateUploadFile* that = reinterpret_cast<PropagateUploadFile*>(userdata);

  if (status == ne_status_sending && info->sr.total > 0) {
    emit that->progress(Progress::Context, that->_item,
                        that->_chunked_done + info->sr.progress,
                        that->_chunked_total_size ? that->_chunked_total_size : info->sr.total );

     QCoreApplication::processEvents();
    that->limitBandwidth(that->_chunked_done + info->sr.progress,  that->_propagator->_uploadLimit);
  }
}



static QString parseFileId(ne_request *req) {
    QString fileId;

    const char *header = ne_get_response_header(req, "OC-FileId");
    if( header ) {
        fileId = QString::fromUtf8(header);
    }
    return fileId;
}

bool PropagateItemJob::updateMTimeAndETag(const char* uri, time_t mtime)
{
    QByteArray modtime = QByteArray::number(qlonglong(mtime));
    ne_propname pname;
    pname.nspace = "DAV:";
    pname.name = "lastmodified";
    ne_proppatch_operation ops[2];
    ops[0].name = &pname;
    ops[0].type = ne_propset;
    ops[0].value = modtime.constData();
    ops[1].name = NULL;

    int rc = ne_proppatch( _propagator->_session, uri, ops );
    Q_UNUSED(rc);
    /* FIXME: error handling
    bool error = updateErrorFromSession( rc );
    if( error ) {
        // FIXME: We could not set the mtime. Error or not?
        qDebug() << "PROP-Patching of modified date failed.";
    }*/

    // get the etag
    QScopedPointer<ne_request, ScopedPointerHelpers> req(ne_request_create(_propagator->_session, "HEAD", uri));
    int neon_stat = ne_request_dispatch(req.data());
    if (updateErrorFromSession(neon_stat, req.data())) {
        return false;
    } else {
        _item._etag = parseEtag(ne_get_response_header(req.data(), "etag"));
        QString fid = parseFileId(req.data());
        if( _item._fileId.isEmpty() ) {
            _item._fileId = fid;
            qDebug() << "FileID was empty, set it to " << _item._fileId;
        } else {
            if( !fid.isEmpty() && fid != _item._fileId ) {
                qDebug() << "WARN: FileID seems to have changed: "<< fid << _item._fileId;
            } else {
                qDebug() << "FileID is " << _item._fileId;
            }
        }
        return true;
    }
}

void PropagateItemJob::limitBandwidth(qint64 progress, qint64 bandwidth_limit)
{
    if (bandwidth_limit > 0) {
        int64_t diff = _lastTime.nsecsElapsed() / 1000;
        int64_t len = progress - _lastProgress;
        if (len > 0 && diff > 0 && (1000000 * len / diff) > bandwidth_limit) {
            int64_t wait_time = (1000000 * len / bandwidth_limit) - diff;
            if (wait_time > 0) {
                //qDebug() << "Limiting bandwidth to " << bandwidth_limit << "KB/s by waiting " << wait_time << " µs; ";
                Mirall::Utility::usleep(wait_time);
            }
        }
        _lastProgress = progress;
        _lastTime.start();
    } else if (bandwidth_limit < 0 && bandwidth_limit > -100) {
        int64_t diff = _lastTime.nsecsElapsed() / 1000;
        if (diff > 0) {
            // -bandwidth_limit is the % of bandwidth
            int64_t wait_time = -diff * (1 + 100.0 / bandwidth_limit);
            if (wait_time > 0) {
                Mirall::Utility::usleep(wait_time);

            }
        }
        _lastTime.start();
    }
}

int PropagateDownloadFile::content_reader(void *userdata, const char *buf, size_t len)
{
    PropagateDownloadFile *that = static_cast<PropagateDownloadFile *>(userdata);
    size_t written = 0;

    if (that->_propagator->_abortRequested->fetchAndAddRelaxed(0)) {
        ne_set_error(that->_propagator->_session, "%s", tr("Sync was aborted by user.").toUtf8().data());
        return NE_ERROR;
    }

    if(buf) {
        written = that->_file->write(buf, len);
        if( len != written || that->_file->error() != QFile::NoError) {
            qDebug() << "WRN: content_reader wrote wrong num of bytes:" << len << "," << written;
            return NE_ERROR;
        }
        return NE_OK;
    }

    return NE_ERROR;
}

/*
 * This hook is called after the response is here from the server, but before
 * the response body is parsed. It decides if the response is compressed and
 * if it is it installs the compression reader accordingly.
 * If the response is not compressed, the normal response body reader is installed.
 */
void PropagateDownloadFile::install_content_reader( ne_request *req, void *userdata, const ne_status *status )
{
    PropagateDownloadFile *that = static_cast<PropagateDownloadFile *>(userdata);

    Q_UNUSED(status);

    if( !that ) {
        qDebug("Error: install_content_reader called without valid write context!");
        return;
    }

    if( ne_get_status(req)->klass != 2 ) {
        qDebug() << "Request class != 2, aborting.";
        ne_add_response_body_reader( req, do_not_accept,
                                        do_not_download_content_reader,
                                        (void*) that );
        return;
    }

    QByteArray reason_phrase = ne_get_status(req)->reason_phrase;
    if(reason_phrase == QByteArray("Connection established")) {
        ne_add_response_body_reader( req, ne_accept_2xx,
                                    content_reader,
                                    (void*) that );
        return;
    }

    QByteArray etag = parseEtag(ne_get_response_header(req, "etag"));
    if(etag.isEmpty())
        etag = parseEtag(ne_get_response_header(req, "ETag"));

    if (etag.isEmpty()) {
        qDebug() << Q_FUNC_INFO << "No E-Tag reply by server, considering it invalid" << ne_get_response_header(req, "etag");
        that->errorString = tr("No E-Tag received from server, check Proxy/Gateway");
        ne_set_error(that->_propagator->_session, "%s", that->errorString.toUtf8().data());
        ne_add_response_body_reader( req, do_not_accept,
                                        do_not_download_content_reader,
                                        (void*) that );
        return;
    } else if (!that->_expectedEtagForResume.isEmpty() && that->_expectedEtagForResume != etag) {
        qDebug() << Q_FUNC_INFO <<  "We received a different E-Tag for resuming!"
                    << QString::fromLatin1(that->_expectedEtagForResume.data()) << "vs"
                    << QString::fromLatin1(etag.data());
        that->errorString = tr("We received a different E-Tag for resuming. Retrying next time.");
        ne_set_error(that->_propagator->_session, "%s", that->errorString.toUtf8().data());
        ne_add_response_body_reader( req, do_not_accept,
                                        do_not_download_content_reader,
                                        (void*) that );
        return;
    }


    const char *enc = ne_get_response_header( req, "Content-Encoding" );
    qDebug("Content encoding ist <%s> with status %d", enc ? enc : "empty",
                status ? status->code : -1 );

    if( enc == QLatin1String("gzip") ) {
        that->_decompress.reset(ne_decompress_reader( req, ne_accept_2xx,
                                                            content_reader,     /* reader callback */
                                                            that ));  /* userdata        */
    } else {
        ne_add_response_body_reader( req, ne_accept_2xx,
                                    content_reader,
                                    (void*) that );
    }
}

void PropagateDownloadFile::notify_status_cb(void* userdata, ne_session_status status,
                        const ne_session_status_info* info)
{
    PropagateDownloadFile* that = reinterpret_cast<PropagateDownloadFile*>(userdata);
    if (status == ne_status_recving && info->sr.total > 0) {
        emit that->progress(Progress::Context, that->_item, info->sr.progress, info->sr.total );

        QCoreApplication::processEvents();
        that->limitBandwidth(info->sr.progress,  that->_propagator->_downloadLimit);
    }
}

void PropagateDownloadFile::start()
{
    emit progress(Progress::StartDownload, _item, 0, _item._size);

    QString tmpFileName;
    const SyncJournalDb::DownloadInfo progressInfo = _propagator->_journal->getDownloadInfo(_item._file);
    if (progressInfo._valid) {
        // if the etag has changed meanwhile, remove the already downloaded part.
        if (progressInfo._etag != _item._etag) {
            QFile::remove(_propagator->_localDir + progressInfo._tmpfile);
            _propagator->_journal->setDownloadInfo(_item._file, SyncJournalDb::DownloadInfo());
        } else {
            tmpFileName = progressInfo._tmpfile;
            _expectedEtagForResume = progressInfo._etag;
        }

    }

    if (tmpFileName.isEmpty()) {
        tmpFileName = _item._file;
        //add a dot at the begining of the filename to hide the file.
        int slashPos = tmpFileName.lastIndexOf('/');
        tmpFileName.insert(slashPos+1, '.');
        //add the suffix
        tmpFileName += ".~" + QString::number(uint(qrand()), 16);
    }

    QFile tmpFile(_propagator->_localDir + tmpFileName);
    _file = &tmpFile;
    if (!tmpFile.open(QIODevice::Append | QIODevice::Unbuffered)) {
        done(SyncFileItem::NormalError, tmpFile.errorString());
        return;
    }

    csync_win32_set_file_hidden(tmpFile.fileName().toUtf8().constData(), true);

    {
        SyncJournalDb::DownloadInfo pi;
        pi._etag = _item._etag;
        pi._tmpfile = tmpFileName;
        pi._valid = true;
        _propagator->_journal->setDownloadInfo(_item._file, pi);
        _propagator->_journal->commit("download file start");
    }

    /* actually do the request */
    int retry = 0;

    QScopedPointer<char, QScopedPointerPodDeleter> uri(
        ne_path_escape((_propagator->_remoteDir + _item._file).toUtf8()));

    do {
        QScopedPointer<ne_request, ScopedPointerHelpers> req(ne_request_create(_propagator->_session, "GET", uri.data()));

        /* Allow compressed content by setting the header */
        ne_add_request_header( req.data(), "Accept-Encoding", "gzip" );

        if (tmpFile.size() > 0) {
            quint64 done = tmpFile.size();
            if (done == _item._size) {
                qDebug() << "File is already complete, no need to download";
                break;
            }
            QByteArray rangeRequest = "bytes=" + QByteArray::number(done) +'-';
            ne_add_request_header(req.data(), "Range", rangeRequest.constData());
            ne_add_request_header(req.data(), "Accept-Ranges", "bytes");
            qDebug() << "Retry with range " << rangeRequest;
        }

        /* hook called before the content is parsed to set the correct reader,
         * either the compressed- or uncompressed reader.
         */
        ne_hook_post_headers( _propagator->_session, install_content_reader, this);
        ne_set_notifier(_propagator->_session, notify_status_cb, this);
        _lastProgress = 0;
        _lastTime.start();

        int neon_stat = ne_request_dispatch(req.data());

        _decompress.reset(); // Destroy the decompress after the request has been dispatched.

        /* delete the hook again, otherwise they get chained as they are with the session */
        ne_unhook_post_headers( _propagator->_session, install_content_reader, this );
        ne_set_notifier(_propagator->_session, 0, 0);

        if (neon_stat == NE_TIMEOUT && (++retry) < 3) {
            continue;
        }

        // This one is set by install_content_reader if e.g. there is no E-Tag
        if (!errorString.isEmpty()) {
            // don't keep the temporary file as the file downloaded so far is invalid
            tmpFile.close();
            tmpFile.remove();
            _propagator->_journal->setDownloadInfo(_item._file, SyncJournalDb::DownloadInfo());
            done(SyncFileItem::SoftError, errorString);
            return;
        }

        // This one is set by neon
        if( updateErrorFromSession(neon_stat, req.data() ) ) {
            qDebug("Error GET: Neon: %d", neon_stat);
            if (tmpFile.size() == 0) {
                // don't keep the temporary file if it is empty.
                tmpFile.close();
                tmpFile.remove();
                _propagator->_journal->setDownloadInfo(_item._file, SyncJournalDb::DownloadInfo());
            }
            return;
        }
        _item._etag = parseEtag(ne_get_response_header(req.data(), "etag"));
        break;
    } while (1);

    tmpFile.close();
    tmpFile.flush();
    QString fn = _propagator->_localDir + _item._file;


    bool isConflict = _item._instruction == CSYNC_INSTRUCTION_CONFLICT
            && !fileEquals(fn, tmpFile.fileName()); // compare the files to see if there was an actual conflict.
    //In case of conflict, make a backup of the old file
    if (isConflict) {
        QFile f(fn);
        QString conflictFileName(fn);
        // Add _conflict-XXXX  before the extention.
        int dotLocation = conflictFileName.lastIndexOf('.');
        // If no extention, add it at the end  (take care of cases like foo/.hidden or foo.bar/file)
        if (dotLocation <= conflictFileName.lastIndexOf('/') + 1) {
            dotLocation = conflictFileName.size();
        }
        QString timeString = Utility::qDateTimeFromTime_t(_item._modtime).toString("yyyyMMdd-hhmmss");
        conflictFileName.insert(dotLocation, "_conflict-" + timeString);
        if (!f.rename(conflictFileName)) {
            //If the rename fails, don't replace it.
            done(SyncFileItem::NormalError, f.errorString());
            return;
        }
    }

    QFileInfo existingFile(fn);
    if(existingFile.exists() && existingFile.permissions() != tmpFile.permissions()) {
        tmpFile.setPermissions(existingFile.permissions());
    }

    csync_win32_set_file_hidden(tmpFile.fileName().toUtf8().constData(), false);

#ifndef Q_OS_WIN
    bool success;
#if QT_VERSION < QT_VERSION_CHECK(5, 0, 0)
    success = tmpFile.fileEngine()->rename(fn);
    // qDebug() << "Renaming " << tmpFile.fileName() << " to " << fn;
#else
    // We want a rename that also overwite.  QFile::rename does not overwite.
    // Qt 5.1 has QSaveFile::renameOverwrite we cold use.
    // ### FIXME
    QFile::remove(fn);
    success = tmpFile.rename(fn);
#endif
    // unixoids
    if (!success) {
        qDebug() << "FAIL: renaming temp file to final failed: " << tmpFile.errorString();
        done(SyncFileItem::NormalError, tmpFile.errorString());
        return;
    }
#else //Q_OS_WIN
    BOOL ok;
    ok = MoveFileEx((wchar_t*)tmpFile.fileName().utf16(),
                    (wchar_t*)QString(_propagator->_localDir + _item._file).utf16(),
                    MOVEFILE_REPLACE_EXISTING+MOVEFILE_COPY_ALLOWED+MOVEFILE_WRITE_THROUGH);
    if (!ok) {
        wchar_t *string = 0;
        FormatMessage(FORMAT_MESSAGE_ALLOCATE_BUFFER|FORMAT_MESSAGE_FROM_SYSTEM,
                      NULL, ::GetLastError(), MAKELANGID(LANG_NEUTRAL, SUBLANG_DEFAULT),
                      (LPWSTR)&string, 0, NULL);

        done(SyncFileItem::NormalError, QString::fromWCharArray(string));
        LocalFree((HLOCAL)string);
        return;
    }
#endif
    struct timeval times[2];
    times[0].tv_sec = times[1].tv_sec = _item._modtime;
    times[0].tv_usec = times[1].tv_usec = 0;
    c_utimes(fn.toUtf8().data(), times);

    _propagator->_journal->setFileRecord(SyncJournalFileRecord(_item, fn));
    _propagator->_journal->setDownloadInfo(_item._file, SyncJournalDb::DownloadInfo());
    _propagator->_journal->commit("download file start2");
    emit progress(Progress::EndDownload, _item, _item._size, _item._size);
    done(isConflict ? SyncFileItem::Conflict : SyncFileItem::Success);
}


void PropagateLocalRename::start()
{
    // if the file is a file underneath a moved dir, the _item.file is equal
    // to _item.renameTarget and the file is not moved as a result.
    if (_item._file != _item._renameTarget) {
        emit progress(Progress::StartRename, _item, 0, _item._size);
        qDebug() << "MOVE " << _propagator->_localDir + _item._file << " => " << _propagator->_localDir + _item._renameTarget;
        QFile::rename(_propagator->_localDir + _item._file, _propagator->_localDir + _item._renameTarget);
        emit progress(Progress::EndRename, _item, _item._size, _item._size);
    }

    _item._instruction = CSYNC_INSTRUCTION_DELETED;
    _propagator->_journal->deleteFileRecord(_item._originalFile);

    // store the rename file name in the item.
    _item._file = _item._renameTarget;

    SyncJournalFileRecord record(_item, _propagator->_localDir + _item._renameTarget);
    record._path = _item._renameTarget;

    if (!_item._isDirectory) { // Directory are saved at the end
        _propagator->_journal->setFileRecord(record);
    }
    _propagator->_journal->commit("localRename");


    done(SyncFileItem::Success);
}

void PropagateRemoteRename::start()
{
    qDebug() << Q_FUNC_INFO << _item._file << "-->"<< _item._renameTarget;

    if (_item._file == _item._renameTarget) {
        if (!_item._isDirectory) {
            // The parents has been renamed already so there is nothing more to do.
            // But we still need to fetch the new ETAG
            // FIXME   maybe do a recusrsive propfind after having moved the parent.
            // Note: we also update the mtime because the server do not keep the mtime when moving files
            QScopedPointer<char, QScopedPointerPodDeleter> uri2(
                ne_path_escape((_propagator->_remoteDir + _item._renameTarget).toUtf8()));
            if (!updateMTimeAndETag(uri2.data(), _item._modtime))
                return;
        }
    } else if (_item._file == QLatin1String("Shared") ) {
        // Check if it is the toplevel Shared folder and do not propagate it.
        if( QFile::rename(  _propagator->_localDir + _item._renameTarget, _propagator->_localDir + QLatin1String("Shared")) ) {
            done(SyncFileItem::NormalError, tr("This folder must not be renamed. It is renamed back to its original name."));
        } else {
            done(SyncFileItem::NormalError, tr("This folder must not be renamed. Please name it back to Shared."));
        }
        return;
    } else {
        emit progress(Progress::StartRename, _item, 0, _item._size);

        QScopedPointer<char, QScopedPointerPodDeleter> uri1(ne_path_escape((_propagator->_remoteDir + _item._file).toUtf8()));
        QScopedPointer<char, QScopedPointerPodDeleter> uri2(ne_path_escape((_propagator->_remoteDir + _item._renameTarget).toUtf8()));
        qDebug() << "MOVE on Server: " << uri1.data() << "->" << uri2.data();

        int rc = ne_move(_propagator->_session, 1, uri1.data(), uri2.data());

        if( checkForProblemsWithShared()) {
            return;
        }

        if (updateErrorFromSession(rc)) {
            return;
        }

        if (!updateMTimeAndETag(uri2.data(), _item._modtime))
            return;
        emit progress(Progress::EndRename, _item, _item._size, _item._size);
    }

    _propagator->_journal->deleteFileRecord(_item._originalFile);
    SyncJournalFileRecord record(_item, _propagator->_localDir + _item._renameTarget);
    record._path = _item._renameTarget;

    _propagator->_journal->setFileRecord(record);
    _propagator->_journal->commit("Remote Rename");
    done(SyncFileItem::Success);
}

bool PropagateItemJob::updateErrorFromSession(int neon_code, ne_request* req, int ignoreHttpCode)
{
    if( neon_code != NE_OK ) {
        qDebug("Neon error code was %d", neon_code);
    }

    QString errorString;
    int httpStatusCode = 0;

    switch(neon_code) {
    case NE_OK:     /* Success, but still the possiblity of problems */
        if( req ) {
            const ne_status *status = ne_get_status(req);

            if (status) {
                if ( status->klass == 2 || status->code == ignoreHttpCode) {
                    // Everything is ok, no error.
                    return false;
                }
                errorString = QString::fromUtf8( status->reason_phrase );
                httpStatusCode = status->code;
                _item._httpErrorCode = httpStatusCode;
            }
        } else {
            errorString = QString::fromUtf8(ne_get_error(_propagator->_session));
            httpStatusCode = errorString.mid(0, errorString.indexOf(QChar(' '))).toInt();
            _item._httpErrorCode = httpStatusCode;
            if ((httpStatusCode >= 200 && httpStatusCode < 300)
                || (httpStatusCode != 0 && httpStatusCode == ignoreHttpCode)) {
                // No error
                return false;
            }
        }
        // FIXME: classify the error
        done (SyncFileItem::NormalError, errorString);
        return true;
    case NE_ERROR:  /* Generic error; use ne_get_error(session) for message */
        errorString = QString::fromUtf8(ne_get_error(_propagator->_session));
        // Check if we don't need to ignore that error.
        httpStatusCode = errorString.mid(0, errorString.indexOf(QChar(' '))).toInt();
        _item._httpErrorCode = httpStatusCode;
        qDebug() << Q_FUNC_INFO << "NE_ERROR" << errorString << httpStatusCode << ignoreHttpCode;
        if (ignoreHttpCode && httpStatusCode == ignoreHttpCode)
            return false;

        done(SyncFileItem::NormalError, errorString);
        return true;
    case NE_LOOKUP:  /* Server or proxy hostname lookup failed */
    case NE_AUTH:     /* User authentication failed on server */
    case NE_PROXYAUTH:  /* User authentication failed on proxy */
    case NE_CONNECT:  /* Could not connect to server */
    case NE_TIMEOUT:  /* Connection timed out */
        done(SyncFileItem::FatalError, QString::fromUtf8(ne_get_error(_propagator->_session)));
        return true;
    case NE_FAILED:   /* The precondition failed */
    case NE_RETRY:    /* Retry request (ne_end_request ONLY) */
    case NE_REDIRECT: /* See ne_redirect.h */
    default:
        done(SyncFileItem::SoftError, QString::fromUtf8(ne_get_error(_propagator->_session)));
        return true;
    }
    return false;
}
>>>>>>> e74f0f28

PropagateItemJob* OwncloudPropagator::createJob(const SyncFileItem& item) {
    switch(item._instruction) {
        case CSYNC_INSTRUCTION_REMOVE:
            if (item._dir == SyncFileItem::Down) return new PropagateLocalRemove(this, item);
            else return new PropagateRemoteRemove(this, item);
        case CSYNC_INSTRUCTION_NEW:
            if (item._isDirectory) {
                if (item._dir == SyncFileItem::Down) return new PropagateLocalMkdir(this, item);
                else return new PropagateRemoteMkdir(this, item);
            }   //fall trough
        case CSYNC_INSTRUCTION_SYNC:
        case CSYNC_INSTRUCTION_CONFLICT:
            if (item._isDirectory) {
                // Should we set the mtime?
                return 0;
            }
            if (useLegacyJobs()) {
                if (item._dir != SyncFileItem::Up) {
                    return new PropagateDownloadFileLegacy(this, item);
                } else {
                    return new PropagateUploadFileLegacy(this, item);
                }
            } else {
                if (item._dir != SyncFileItem::Up) {
                    return new PropagateDownloadFileQNAM(this, item);
                } else {
                    return new PropagateUploadFileQNAM(this, item);
                }
            }
        case CSYNC_INSTRUCTION_RENAME:
            if (item._dir == SyncFileItem::Up) {
                return new PropagateRemoteRename(this, item);
            } else {
                return new PropagateLocalRename(this, item);
            }
        case CSYNC_INSTRUCTION_IGNORE:
            return new PropagateIgnoreJob(this, item);
        default:
            return 0;
    }
    return 0;
}

void OwncloudPropagator::start(const SyncFileItemVector& _syncedItems)
{
    /* This builds all the job needed for the propagation.
     * Each directories is a PropagateDirectory job, which contains the files in it.
     * In order to do that we sort the items by destination. and loop over it. When we enter a
     * directory, we can create the directory job and push it on the stack. */
    SyncFileItemVector items = _syncedItems;
    std::sort(items.begin(), items.end());
    _rootJob.reset(new PropagateDirectory(this));
    QStack<QPair<QString /* directory name */, PropagateDirectory* /* job */> > directories;
    directories.push(qMakePair(QString(), _rootJob.data()));
    QVector<PropagatorJob*> directoriesToRemove;
    QString removedDirectory;
    foreach(const SyncFileItem &item, items) {
        if (item._instruction == CSYNC_INSTRUCTION_REMOVE
            && !removedDirectory.isEmpty() && item._file.startsWith(removedDirectory)) {
            //already taken care of.  (by the removal of the parent directory)
            continue;
        }

        while (!item.destination().startsWith(directories.top().first)) {
            directories.pop();
        }

        if (item._isDirectory) {
            PropagateDirectory *dir = new PropagateDirectory(this, item);
            dir->_firstJob.reset(createJob(item));
            if (item._instruction == CSYNC_INSTRUCTION_REMOVE) {
                //We do the removal of directories at the end
                directoriesToRemove.append(dir);
                removedDirectory = item._file + "/";
            } else {
                directories.top().second->append(dir);
            }
            directories.push(qMakePair(item.destination() + "/" , dir));
        } else if (PropagateItemJob* current = createJob(item)) {
            directories.top().second->append(current);
        }
    }

    foreach(PropagatorJob* it, directoriesToRemove) {
        _rootJob->append(it);
    }

    connect(_rootJob.data(), SIGNAL(completed(SyncFileItem)), this, SIGNAL(completed(SyncFileItem)));
    connect(_rootJob.data(), SIGNAL(progress(Progress::Kind,SyncFileItem,quint64,quint64)), this,
            SIGNAL(progress(Progress::Kind,SyncFileItem,quint64,quint64)));
    connect(_rootJob.data(), SIGNAL(finished(SyncFileItem::Status)), this, SIGNAL(finished()));

    QMetaObject::invokeMethod(_rootJob.data(), "start");
}

void OwncloudPropagator::overallTransmissionSizeChanged(qint64 change)
{
    emit progressChanged(change);
}

bool OwncloudPropagator::isInSharedDirectory(const QString& file)
{
    bool re = false;
    if( _remoteDir.contains("remote.php/webdav/Shared") ) {
        // The Shared directory is synced as its own sync connection
        re = true;
    } else {
        if( file.startsWith("Shared/") || file == "Shared" )  {
            // The whole ownCloud is synced and Shared is always a top dir
            re = true;
        }
    }
    return re;
}

/**
 * Return true if we should use the legacy jobs.
 * Some feature are not supported by QNAM and therefore we still use the legacy jobs
 * for this case.
 */
bool OwncloudPropagator::useLegacyJobs()
{
    if (_downloadLimit.fetchAndAddAcquire(0) != 0 || _uploadLimit.fetchAndAddAcquire(0) != 0) {
        // QNAM does not support bandwith limiting
        return true;
    }

    // Allow an environement variable for debugging
    QByteArray env = qgetenv("OWNCLOUD_USE_LEGACY_JOBS");
    return env=="true" || env =="1";
}


void PropagateDirectory::start()
{
    _current = -1;
    _hasError = SyncFileItem::NoStatus;
    if (!_firstJob) {
        slotSubJobReady();
    } else {
        startJob(_firstJob.data());
    }
}

void PropagateDirectory::slotSubJobFinished(SyncFileItem::Status status)
{
<<<<<<< HEAD
    if (status == SyncFileItem::FatalError) {
        abort();
=======
    if (status == SyncFileItem::FatalError || (_current == -1 && status != SyncFileItem::Success)) {
>>>>>>> e74f0f28
        emit finished(status);
        return;
    } else if (status == SyncFileItem::NormalError || status == SyncFileItem::SoftError) {
        _hasError = status;
    }
    _runningNow--;
    slotSubJobReady();
}

void PropagateDirectory::slotSubJobReady()
{
    qDebug() << Q_FUNC_INFO << _runningNow << _propagator->_activeJobs;

    if (_runningNow && _current == -1)
        return; // Ignore the case when the _fistJob is ready and not yet finished
    if (_runningNow && _current >= 0 && _current < _subJobs.count()) {
        // there is a job running and the current one is not ready yet, we can't start new job
        qDebug() <<  _subJobs[_current]->_readySent << maximumActiveJob << _subJobs[_current];
        if (!_subJobs[_current]->_readySent || _propagator->_activeJobs >= maximumActiveJob)
            return;
    }

    _current++;
    if (_current < _subJobs.size() && !_propagator->_abortRequested.fetchAndAddRelaxed(0)) {
        PropagatorJob *next = _subJobs.at(_current);
        startJob(next);
        return;
    }
    // We finished to processing all the jobs
    emitReady();
    if (!_runningNow) {
        if (!_item.isEmpty() && _hasError == SyncFileItem::NoStatus) {
            if( !_item._renameTarget.isEmpty() ) {
                _item._file = _item._renameTarget;
            }

            if (_item._should_update_etag && _item._instruction != CSYNC_INSTRUCTION_REMOVE) {
                SyncJournalFileRecord record(_item,  _propagator->_localDir + _item._file);
                _propagator->_journal->setFileRecord(record);
            }
        }
        emit finished(_hasError == SyncFileItem::NoStatus ? SyncFileItem::Success : _hasError);
    }
}


}<|MERGE_RESOLUTION|>--- conflicted
+++ resolved
@@ -71,921 +71,6 @@
     emit completed(_item);
     emit finished(status);
 }
-
-
-<<<<<<< HEAD
-=======
-/**
- * For delete or remove, check that we are not removing from a shared directory.
- * If we are, try to restore the file
- *
- * Return true if the problem is handled.
- */
-bool PropagateItemJob::checkForProblemsWithShared()
-{
-    QString errorString = QString::fromUtf8(ne_get_error(_propagator->_session));
-    int httpStatusCode = errorString.mid(0, errorString.indexOf(QChar(' '))).toInt();
-
-    if( httpStatusCode == 403 && _propagator->isInSharedDirectory(_item._file )) {
-        if( _item._type != SyncFileItem::Directory ) {
-            // the file was removed locally from a read only Shared sync
-            // the file is gone locally and it should be recovered.
-            SyncFileItem downloadItem(_item);
-            downloadItem._instruction = CSYNC_INSTRUCTION_SYNC;
-            downloadItem._dir = SyncFileItem::Down;
-            _restoreJob.reset(new PropagateDownloadFile(_propagator, downloadItem));
-        } else {
-            // Directories are harder to recover.
-            // But just re-create the directory, next sync will be able to recover the files
-            SyncFileItem mkdirItem(_item);
-            mkdirItem._instruction = CSYNC_INSTRUCTION_SYNC;
-            mkdirItem._dir = SyncFileItem::Down;
-            _restoreJob.reset(new PropagateLocalMkdir(_propagator, mkdirItem));
-            // Also remove the inodes and fileid from the db so no further renames are tried for
-            // this item.
-            _propagator->_journal->avoidRenamesOnNextSync(_item._file);
-        }
-        connect(_restoreJob.data(), SIGNAL(completed(SyncFileItem)),
-                this, SLOT(slotRestoreJobCompleted(SyncFileItem)));
-        _restoreJob->start();
-        return true;
-    }
-    return false;
-}
-
-void PropagateItemJob::slotRestoreJobCompleted(const SyncFileItem& item )
-{
-    if( item._status == SyncFileItem::Success ) {
-        done( SyncFileItem::SoftError, tr("The file was removed from a read only share. The file has been restored."));
-    } else {
-        done( item._status, tr("A file was removed from a read only share, but restoring failed: %1").arg(item._errorString) );
-    }
-}
-
-
-// compare two files with given filename and return true if they have the same content
-static bool fileEquals(const QString &fn1, const QString &fn2) {
-    QFile f1(fn1);
-    QFile f2(fn2);
-    if (!f1.open(QIODevice::ReadOnly) || !f2.open(QIODevice::ReadOnly)) {
-        qDebug() << "fileEquals: Failed to open " << fn1 << "or" << fn2;
-        return false;
-    }
-
-    if (f1.size() != f2.size()) {
-        return false;
-    }
-
-    const int BufferSize = 16 * 1024;
-    char buffer1[BufferSize];
-    char buffer2[BufferSize];
-    do {
-        int r = f1.read(buffer1, BufferSize);
-        if (f2.read(buffer2, BufferSize) != r) {
-            // this should normaly not happen: the file are supposed to have the same size.
-            return false;
-        }
-        if (r <= 0) {
-            return true;
-        }
-        if (memcmp(buffer1, buffer2, r) != 0) {
-            return false;
-        }
-    } while (true);
-    return false;
-}
-
-// Code copied from Qt5's QDir::removeRecursively
-static bool removeRecursively(const QString &path)
-{
-    bool success = true;
-    QDirIterator di(path, QDir::AllEntries | QDir::Hidden | QDir::System | QDir::NoDotAndDotDot);
-    while (di.hasNext()) {
-        di.next();
-        const QFileInfo& fi = di.fileInfo();
-        bool ok;
-        if (fi.isDir() && !fi.isSymLink())
-            ok = removeRecursively(di.filePath()); // recursive
-        else
-            ok = QFile::remove(di.filePath());
-        if (!ok)
-            success = false;
-    }
-    if (success)
-        success = QDir().rmdir(path);
-    return success;
-}
-
-void PropagateLocalRemove::start()
-{
-    QString filename = _propagator->_localDir +  _item._file;
-    if (_item._isDirectory) {
-        if (QDir(filename).exists() && !removeRecursively(filename)) {
-            done(SyncFileItem::NormalError, tr("Could not remove directory %1").arg(filename));
-            return;
-        }
-    } else {
-        QFile file(filename);
-        if (file.exists() && !file.remove()) {
-            done(SyncFileItem::NormalError, file.errorString());
-            return;
-        }
-    }
-    emit progress(Progress::StartDelete, _item, 0, _item._size);
-    _propagator->_journal->deleteFileRecord(_item._originalFile, _item._isDirectory);
-    _propagator->_journal->commit("Local remove");
-    done(SyncFileItem::Success);
-    emit progress(Progress::EndDelete, _item, _item._size, _item._size);
-}
-
-void PropagateLocalMkdir::start()
-{
-    QDir d;
-    if (!d.mkpath(_propagator->_localDir +  _item._file)) {
-        done(SyncFileItem::NormalError, tr("could not create directory %1").arg(_propagator->_localDir +  _item._file));
-        return;
-    }
-    done(SyncFileItem::Success);
-}
-
-void PropagateRemoteRemove::start()
-{
-    QScopedPointer<char, QScopedPointerPodDeleter> uri(
-        ne_path_escape((_propagator->_remoteDir + _item._file).toUtf8()));
-    emit progress(Progress::StartDelete, _item, 0, _item._size);
-    qDebug() << "** DELETE " << uri.data();
-    int rc = ne_delete(_propagator->_session, uri.data());
-
-    if( checkForProblemsWithShared() ) {
-        return;
-    }
-
-    /* Ignore the error 404,  it means it is already deleted */
-    if (updateErrorFromSession(rc, 0, 404)) {
-        return;
-    }
-
-    _propagator->_journal->deleteFileRecord(_item._originalFile, _item._isDirectory);
-    _propagator->_journal->commit("Remote Remove");
-    done(SyncFileItem::Success);
-    emit progress(Progress::EndDelete, _item, _item._size, _item._size);
-}
-
-void PropagateRemoteMkdir::start()
-{
-    QScopedPointer<char, QScopedPointerPodDeleter> uri(
-        ne_path_escape((_propagator->_remoteDir + _item._file).toUtf8()));
-
-    int rc = ne_mkcol(_propagator->_session, uri.data());
-
-    /* Special for mkcol: it returns 405 if the directory already exists.
-     * Ignore that error */
-    if( updateErrorFromSession( rc , 0, 405 ) ) {
-        return;
-    }
-    done(SyncFileItem::Success);
-}
-
-static QByteArray parseEtag(const char *header) {
-    if (!header)
-        return QByteArray();
-    QByteArray arr = header;
-    arr.replace("-gzip", ""); // https://github.com/owncloud/mirall/issues/1195
-    if(arr.length() >= 2 && arr.startsWith('"') && arr.endsWith('"')) {
-        arr = arr.mid(1, arr.length() - 2);
-    }
-    return arr;
-}
-
-void PropagateUploadFile::start()
-{
-
-    QFile file(_propagator->_localDir + _item._file);
-    if (!file.open(QIODevice::ReadOnly)) {
-        done(SyncFileItem::NormalError, file.errorString());
-        return;
-    }
-    QScopedPointer<char, QScopedPointerPodDeleter> uri(
-        ne_path_escape((_propagator->_remoteDir + _item._file).toUtf8()));
-
-    int attempts = 0;
-
-    /*
-     * do ten tries to upload the file chunked. Check the file size and mtime
-     * before submitting a chunk and after having submitted the last one.
-     * If the file has changed, retry.
-     */
-    qDebug() << "** PUT request to" << uri.data();
-    const SyncJournalDb::UploadInfo progressInfo = _propagator->_journal->getUploadInfo(_item._file);
-
-    do {
-        Hbf_State state = HBF_SUCCESS;
-        QScopedPointer<hbf_transfer_t, ScopedPointerHelpers> trans(hbf_init_transfer(uri.data()));
-        trans->user_data = this;
-        hbf_set_log_callback(trans.data(), _log_callback);
-        hbf_set_abort_callback(trans.data(), _user_want_abort);
-        trans.data()->chunk_finished_cb = chunk_finished_cb;
-        Q_ASSERT(trans);
-
-        state = hbf_splitlist(trans.data(), file.handle());
-
-        // If the source file has changed during upload, it is detected and the
-        // variable _previousFileSize is set accordingly. The propagator waits a
-        // couple of seconds and retries.
-        if(_previousFileSize > 0) {
-            qDebug() << "File size changed underway: " << trans->stat_size - _previousFileSize;
-            // Report the change of the overall transmission size to the propagator
-            _propagator->overallTransmissionSizeChanged(qint64(trans->stat_size - _previousFileSize));
-            // update the item's values to the current from trans. hbf_splitlist does a stat
-            _item._size = trans->stat_size;
-            _item._modtime = trans->modtime;
-
-        }
-        emit progress(Progress::StartUpload, _item, 0, trans->stat_size);
-
-        if (progressInfo._valid) {
-            if (Utility::qDateTimeToTime_t(progressInfo._modtime) == _item._modtime) {
-                trans->start_id = progressInfo._chunk;
-                trans->transfer_id = progressInfo._transferid;
-            }
-        }
-
-        ne_set_notifier(_propagator->_session, notify_status_cb, this);
-        _lastTime.restart();
-        _lastProgress = 0;
-        _chunked_done = 0;
-        _chunked_total_size = _item._size;
-
-        if( state == HBF_SUCCESS ) {
-            QByteArray previousEtag;
-            if (!_item._etag.isEmpty() && _item._etag != "empty_etag") {
-                // We add quotes because the owncloud server always add quotes around the etag, and
-                //  csync_owncloud.c's owncloud_file_id always strip the quotes.
-                previousEtag = '"' + _item._etag + '"';
-                trans->previous_etag = previousEtag.data();
-            }
-            _chunked_total_size = trans->stat_size;
-            qDebug() << "About to upload " << _item._file << "  (" << previousEtag << _item._size << " bytes )";
-            /* Transfer all the chunks through the HTTP session using PUT. */
-            state = hbf_transfer( _propagator->_session, trans.data(), "PUT" );
-        }
-
-        // the file id should only be empty for new files up- or downloaded
-        QString fid = QString::fromUtf8( hbf_transfer_file_id( trans.data() ));
-        if( !fid.isEmpty() ) {
-            if( !_item._fileId.isEmpty() && _item._fileId != fid ) {
-                qDebug() << "WARN: File ID changed!" << _item._fileId << fid;
-            }
-            _item._fileId = fid;
-        }
-
-        /* Handle errors. */
-        if ( state != HBF_SUCCESS ) {
-
-            /* If the source file changed during submission, lets try again */
-            if( state == HBF_SOURCE_FILE_CHANGE ) {
-                if( attempts++ < 5 ) { /* FIXME: How often do we want to try? */
-                    qDebug("SOURCE file has changed during upload, retry #%d in %d seconds!", attempts, 2*attempts);
-                    sleep(2*attempts);
-                    if( _previousFileSize == 0 ) {
-                        _previousFileSize = _item._size;
-                    } else {
-                        _previousFileSize = trans->stat_size;
-                    }
-                    continue;
-                }
-
-                const QString errMsg = tr("Local file changed during sync, syncing once it arrived completely");
-                done( SyncFileItem::SoftError, errMsg );
-            } else if( state == HBF_USER_ABORTED ) {
-                const QString errMsg = tr("Sync was aborted by user.");
-                done( SyncFileItem::SoftError, errMsg );
-            } else {
-                // Other HBF error conditions.
-                // FIXME: find out the error class.
-                _item._httpErrorCode = hbf_fail_http_code(trans.data());
-                done(SyncFileItem::NormalError, hbf_error_string(trans.data(), state));
-            }
-            return;
-        }
-
-        ne_set_notifier(_propagator->_session, 0, 0);
-
-        if( trans->modtime_accepted ) {
-            _item._etag = parseEtag(hbf_transfer_etag( trans.data() ));
-        } else {
-            if (!updateMTimeAndETag(uri.data(), _item._modtime))
-                return;
-        }
-
-        _propagator->_journal->setFileRecord(SyncJournalFileRecord(_item, _propagator->_localDir + _item._file));
-        // Remove from the progress database:
-        _propagator->_journal->setUploadInfo(_item._file, SyncJournalDb::UploadInfo());
-        _propagator->_journal->commit("upload file start");
-
-        if (hbf_validate_source_file(trans.data()) == HBF_SOURCE_FILE_CHANGE) {
-            /* Did the source file changed since the upload ?
-               This is different from the previous check because the previous check happens between
-               chunks while this one happens when the whole file has been uploaded.
-
-               The new etag is already stored in the database in the previous lines so in case of
-               crash, we won't have a conflict but we will properly do a new upload
-             */
-
-            if( attempts++ < 5 ) { /* FIXME: How often do we want to try? */
-                qDebug("SOURCE file has changed after upload, retry #%d in %d seconds!", attempts, 2*attempts);
-                sleep(2*attempts);
-                continue;
-            }
-
-            // Still the file change error, but we tried a couple of times.
-            // Ignore this file for now.
-            // Lets remove the file from the server (at least if it is new) as it is different
-            // from our file here.
-            if( _item._instruction == CSYNC_INSTRUCTION_NEW ) {
-                QScopedPointer<char, QScopedPointerPodDeleter> uri(
-                    ne_path_escape((_propagator->_remoteDir + _item._file).toUtf8()));
-
-                int rc = ne_delete(_propagator->_session, uri.data());
-                qDebug() << "Remove the invalid file from server:" << rc;
-            }
-
-            const QString errMsg = tr("Local file changed during sync, syncing once it arrived completely");
-            done( SyncFileItem::SoftError, errMsg );
-            return;
-        }
-
-
-
-        emit progress(Progress::EndUpload, _item, _item._size, _item._size);
-        done(SyncFileItem::Success);
-        return;
-
-    } while( true );
-}
-
-void PropagateUploadFile::chunk_finished_cb(hbf_transfer_s *trans, int chunk, void* userdata)
-{
-  PropagateUploadFile *that = static_cast<PropagateUploadFile *>(userdata);
-  Q_ASSERT(that);
-  that->_chunked_done += trans->block_arr[chunk]->size;
-  if (trans->block_cnt > 1) {
-    SyncJournalDb::UploadInfo pi;
-    pi._valid = true;
-    pi._chunk = chunk + 1; // next chunk to start with
-    pi._transferid = trans->transfer_id;
-    pi._modtime =  Utility::qDateTimeFromTime_t(trans->modtime);
-    that->_propagator->_journal->setUploadInfo(that->_item._file, pi);
-    that->_propagator->_journal->commit("Upload info");
-  }
-}
-
-void PropagateUploadFile::notify_status_cb(void* userdata, ne_session_status status,
-                             const ne_session_status_info* info)
-{
-  PropagateUploadFile* that = reinterpret_cast<PropagateUploadFile*>(userdata);
-
-  if (status == ne_status_sending && info->sr.total > 0) {
-    emit that->progress(Progress::Context, that->_item,
-                        that->_chunked_done + info->sr.progress,
-                        that->_chunked_total_size ? that->_chunked_total_size : info->sr.total );
-
-     QCoreApplication::processEvents();
-    that->limitBandwidth(that->_chunked_done + info->sr.progress,  that->_propagator->_uploadLimit);
-  }
-}
-
-
-
-static QString parseFileId(ne_request *req) {
-    QString fileId;
-
-    const char *header = ne_get_response_header(req, "OC-FileId");
-    if( header ) {
-        fileId = QString::fromUtf8(header);
-    }
-    return fileId;
-}
-
-bool PropagateItemJob::updateMTimeAndETag(const char* uri, time_t mtime)
-{
-    QByteArray modtime = QByteArray::number(qlonglong(mtime));
-    ne_propname pname;
-    pname.nspace = "DAV:";
-    pname.name = "lastmodified";
-    ne_proppatch_operation ops[2];
-    ops[0].name = &pname;
-    ops[0].type = ne_propset;
-    ops[0].value = modtime.constData();
-    ops[1].name = NULL;
-
-    int rc = ne_proppatch( _propagator->_session, uri, ops );
-    Q_UNUSED(rc);
-    /* FIXME: error handling
-    bool error = updateErrorFromSession( rc );
-    if( error ) {
-        // FIXME: We could not set the mtime. Error or not?
-        qDebug() << "PROP-Patching of modified date failed.";
-    }*/
-
-    // get the etag
-    QScopedPointer<ne_request, ScopedPointerHelpers> req(ne_request_create(_propagator->_session, "HEAD", uri));
-    int neon_stat = ne_request_dispatch(req.data());
-    if (updateErrorFromSession(neon_stat, req.data())) {
-        return false;
-    } else {
-        _item._etag = parseEtag(ne_get_response_header(req.data(), "etag"));
-        QString fid = parseFileId(req.data());
-        if( _item._fileId.isEmpty() ) {
-            _item._fileId = fid;
-            qDebug() << "FileID was empty, set it to " << _item._fileId;
-        } else {
-            if( !fid.isEmpty() && fid != _item._fileId ) {
-                qDebug() << "WARN: FileID seems to have changed: "<< fid << _item._fileId;
-            } else {
-                qDebug() << "FileID is " << _item._fileId;
-            }
-        }
-        return true;
-    }
-}
-
-void PropagateItemJob::limitBandwidth(qint64 progress, qint64 bandwidth_limit)
-{
-    if (bandwidth_limit > 0) {
-        int64_t diff = _lastTime.nsecsElapsed() / 1000;
-        int64_t len = progress - _lastProgress;
-        if (len > 0 && diff > 0 && (1000000 * len / diff) > bandwidth_limit) {
-            int64_t wait_time = (1000000 * len / bandwidth_limit) - diff;
-            if (wait_time > 0) {
-                //qDebug() << "Limiting bandwidth to " << bandwidth_limit << "KB/s by waiting " << wait_time << " µs; ";
-                Mirall::Utility::usleep(wait_time);
-            }
-        }
-        _lastProgress = progress;
-        _lastTime.start();
-    } else if (bandwidth_limit < 0 && bandwidth_limit > -100) {
-        int64_t diff = _lastTime.nsecsElapsed() / 1000;
-        if (diff > 0) {
-            // -bandwidth_limit is the % of bandwidth
-            int64_t wait_time = -diff * (1 + 100.0 / bandwidth_limit);
-            if (wait_time > 0) {
-                Mirall::Utility::usleep(wait_time);
-
-            }
-        }
-        _lastTime.start();
-    }
-}
-
-int PropagateDownloadFile::content_reader(void *userdata, const char *buf, size_t len)
-{
-    PropagateDownloadFile *that = static_cast<PropagateDownloadFile *>(userdata);
-    size_t written = 0;
-
-    if (that->_propagator->_abortRequested->fetchAndAddRelaxed(0)) {
-        ne_set_error(that->_propagator->_session, "%s", tr("Sync was aborted by user.").toUtf8().data());
-        return NE_ERROR;
-    }
-
-    if(buf) {
-        written = that->_file->write(buf, len);
-        if( len != written || that->_file->error() != QFile::NoError) {
-            qDebug() << "WRN: content_reader wrote wrong num of bytes:" << len << "," << written;
-            return NE_ERROR;
-        }
-        return NE_OK;
-    }
-
-    return NE_ERROR;
-}
-
-/*
- * This hook is called after the response is here from the server, but before
- * the response body is parsed. It decides if the response is compressed and
- * if it is it installs the compression reader accordingly.
- * If the response is not compressed, the normal response body reader is installed.
- */
-void PropagateDownloadFile::install_content_reader( ne_request *req, void *userdata, const ne_status *status )
-{
-    PropagateDownloadFile *that = static_cast<PropagateDownloadFile *>(userdata);
-
-    Q_UNUSED(status);
-
-    if( !that ) {
-        qDebug("Error: install_content_reader called without valid write context!");
-        return;
-    }
-
-    if( ne_get_status(req)->klass != 2 ) {
-        qDebug() << "Request class != 2, aborting.";
-        ne_add_response_body_reader( req, do_not_accept,
-                                        do_not_download_content_reader,
-                                        (void*) that );
-        return;
-    }
-
-    QByteArray reason_phrase = ne_get_status(req)->reason_phrase;
-    if(reason_phrase == QByteArray("Connection established")) {
-        ne_add_response_body_reader( req, ne_accept_2xx,
-                                    content_reader,
-                                    (void*) that );
-        return;
-    }
-
-    QByteArray etag = parseEtag(ne_get_response_header(req, "etag"));
-    if(etag.isEmpty())
-        etag = parseEtag(ne_get_response_header(req, "ETag"));
-
-    if (etag.isEmpty()) {
-        qDebug() << Q_FUNC_INFO << "No E-Tag reply by server, considering it invalid" << ne_get_response_header(req, "etag");
-        that->errorString = tr("No E-Tag received from server, check Proxy/Gateway");
-        ne_set_error(that->_propagator->_session, "%s", that->errorString.toUtf8().data());
-        ne_add_response_body_reader( req, do_not_accept,
-                                        do_not_download_content_reader,
-                                        (void*) that );
-        return;
-    } else if (!that->_expectedEtagForResume.isEmpty() && that->_expectedEtagForResume != etag) {
-        qDebug() << Q_FUNC_INFO <<  "We received a different E-Tag for resuming!"
-                    << QString::fromLatin1(that->_expectedEtagForResume.data()) << "vs"
-                    << QString::fromLatin1(etag.data());
-        that->errorString = tr("We received a different E-Tag for resuming. Retrying next time.");
-        ne_set_error(that->_propagator->_session, "%s", that->errorString.toUtf8().data());
-        ne_add_response_body_reader( req, do_not_accept,
-                                        do_not_download_content_reader,
-                                        (void*) that );
-        return;
-    }
-
-
-    const char *enc = ne_get_response_header( req, "Content-Encoding" );
-    qDebug("Content encoding ist <%s> with status %d", enc ? enc : "empty",
-                status ? status->code : -1 );
-
-    if( enc == QLatin1String("gzip") ) {
-        that->_decompress.reset(ne_decompress_reader( req, ne_accept_2xx,
-                                                            content_reader,     /* reader callback */
-                                                            that ));  /* userdata        */
-    } else {
-        ne_add_response_body_reader( req, ne_accept_2xx,
-                                    content_reader,
-                                    (void*) that );
-    }
-}
-
-void PropagateDownloadFile::notify_status_cb(void* userdata, ne_session_status status,
-                        const ne_session_status_info* info)
-{
-    PropagateDownloadFile* that = reinterpret_cast<PropagateDownloadFile*>(userdata);
-    if (status == ne_status_recving && info->sr.total > 0) {
-        emit that->progress(Progress::Context, that->_item, info->sr.progress, info->sr.total );
-
-        QCoreApplication::processEvents();
-        that->limitBandwidth(info->sr.progress,  that->_propagator->_downloadLimit);
-    }
-}
-
-void PropagateDownloadFile::start()
-{
-    emit progress(Progress::StartDownload, _item, 0, _item._size);
-
-    QString tmpFileName;
-    const SyncJournalDb::DownloadInfo progressInfo = _propagator->_journal->getDownloadInfo(_item._file);
-    if (progressInfo._valid) {
-        // if the etag has changed meanwhile, remove the already downloaded part.
-        if (progressInfo._etag != _item._etag) {
-            QFile::remove(_propagator->_localDir + progressInfo._tmpfile);
-            _propagator->_journal->setDownloadInfo(_item._file, SyncJournalDb::DownloadInfo());
-        } else {
-            tmpFileName = progressInfo._tmpfile;
-            _expectedEtagForResume = progressInfo._etag;
-        }
-
-    }
-
-    if (tmpFileName.isEmpty()) {
-        tmpFileName = _item._file;
-        //add a dot at the begining of the filename to hide the file.
-        int slashPos = tmpFileName.lastIndexOf('/');
-        tmpFileName.insert(slashPos+1, '.');
-        //add the suffix
-        tmpFileName += ".~" + QString::number(uint(qrand()), 16);
-    }
-
-    QFile tmpFile(_propagator->_localDir + tmpFileName);
-    _file = &tmpFile;
-    if (!tmpFile.open(QIODevice::Append | QIODevice::Unbuffered)) {
-        done(SyncFileItem::NormalError, tmpFile.errorString());
-        return;
-    }
-
-    csync_win32_set_file_hidden(tmpFile.fileName().toUtf8().constData(), true);
-
-    {
-        SyncJournalDb::DownloadInfo pi;
-        pi._etag = _item._etag;
-        pi._tmpfile = tmpFileName;
-        pi._valid = true;
-        _propagator->_journal->setDownloadInfo(_item._file, pi);
-        _propagator->_journal->commit("download file start");
-    }
-
-    /* actually do the request */
-    int retry = 0;
-
-    QScopedPointer<char, QScopedPointerPodDeleter> uri(
-        ne_path_escape((_propagator->_remoteDir + _item._file).toUtf8()));
-
-    do {
-        QScopedPointer<ne_request, ScopedPointerHelpers> req(ne_request_create(_propagator->_session, "GET", uri.data()));
-
-        /* Allow compressed content by setting the header */
-        ne_add_request_header( req.data(), "Accept-Encoding", "gzip" );
-
-        if (tmpFile.size() > 0) {
-            quint64 done = tmpFile.size();
-            if (done == _item._size) {
-                qDebug() << "File is already complete, no need to download";
-                break;
-            }
-            QByteArray rangeRequest = "bytes=" + QByteArray::number(done) +'-';
-            ne_add_request_header(req.data(), "Range", rangeRequest.constData());
-            ne_add_request_header(req.data(), "Accept-Ranges", "bytes");
-            qDebug() << "Retry with range " << rangeRequest;
-        }
-
-        /* hook called before the content is parsed to set the correct reader,
-         * either the compressed- or uncompressed reader.
-         */
-        ne_hook_post_headers( _propagator->_session, install_content_reader, this);
-        ne_set_notifier(_propagator->_session, notify_status_cb, this);
-        _lastProgress = 0;
-        _lastTime.start();
-
-        int neon_stat = ne_request_dispatch(req.data());
-
-        _decompress.reset(); // Destroy the decompress after the request has been dispatched.
-
-        /* delete the hook again, otherwise they get chained as they are with the session */
-        ne_unhook_post_headers( _propagator->_session, install_content_reader, this );
-        ne_set_notifier(_propagator->_session, 0, 0);
-
-        if (neon_stat == NE_TIMEOUT && (++retry) < 3) {
-            continue;
-        }
-
-        // This one is set by install_content_reader if e.g. there is no E-Tag
-        if (!errorString.isEmpty()) {
-            // don't keep the temporary file as the file downloaded so far is invalid
-            tmpFile.close();
-            tmpFile.remove();
-            _propagator->_journal->setDownloadInfo(_item._file, SyncJournalDb::DownloadInfo());
-            done(SyncFileItem::SoftError, errorString);
-            return;
-        }
-
-        // This one is set by neon
-        if( updateErrorFromSession(neon_stat, req.data() ) ) {
-            qDebug("Error GET: Neon: %d", neon_stat);
-            if (tmpFile.size() == 0) {
-                // don't keep the temporary file if it is empty.
-                tmpFile.close();
-                tmpFile.remove();
-                _propagator->_journal->setDownloadInfo(_item._file, SyncJournalDb::DownloadInfo());
-            }
-            return;
-        }
-        _item._etag = parseEtag(ne_get_response_header(req.data(), "etag"));
-        break;
-    } while (1);
-
-    tmpFile.close();
-    tmpFile.flush();
-    QString fn = _propagator->_localDir + _item._file;
-
-
-    bool isConflict = _item._instruction == CSYNC_INSTRUCTION_CONFLICT
-            && !fileEquals(fn, tmpFile.fileName()); // compare the files to see if there was an actual conflict.
-    //In case of conflict, make a backup of the old file
-    if (isConflict) {
-        QFile f(fn);
-        QString conflictFileName(fn);
-        // Add _conflict-XXXX  before the extention.
-        int dotLocation = conflictFileName.lastIndexOf('.');
-        // If no extention, add it at the end  (take care of cases like foo/.hidden or foo.bar/file)
-        if (dotLocation <= conflictFileName.lastIndexOf('/') + 1) {
-            dotLocation = conflictFileName.size();
-        }
-        QString timeString = Utility::qDateTimeFromTime_t(_item._modtime).toString("yyyyMMdd-hhmmss");
-        conflictFileName.insert(dotLocation, "_conflict-" + timeString);
-        if (!f.rename(conflictFileName)) {
-            //If the rename fails, don't replace it.
-            done(SyncFileItem::NormalError, f.errorString());
-            return;
-        }
-    }
-
-    QFileInfo existingFile(fn);
-    if(existingFile.exists() && existingFile.permissions() != tmpFile.permissions()) {
-        tmpFile.setPermissions(existingFile.permissions());
-    }
-
-    csync_win32_set_file_hidden(tmpFile.fileName().toUtf8().constData(), false);
-
-#ifndef Q_OS_WIN
-    bool success;
-#if QT_VERSION < QT_VERSION_CHECK(5, 0, 0)
-    success = tmpFile.fileEngine()->rename(fn);
-    // qDebug() << "Renaming " << tmpFile.fileName() << " to " << fn;
-#else
-    // We want a rename that also overwite.  QFile::rename does not overwite.
-    // Qt 5.1 has QSaveFile::renameOverwrite we cold use.
-    // ### FIXME
-    QFile::remove(fn);
-    success = tmpFile.rename(fn);
-#endif
-    // unixoids
-    if (!success) {
-        qDebug() << "FAIL: renaming temp file to final failed: " << tmpFile.errorString();
-        done(SyncFileItem::NormalError, tmpFile.errorString());
-        return;
-    }
-#else //Q_OS_WIN
-    BOOL ok;
-    ok = MoveFileEx((wchar_t*)tmpFile.fileName().utf16(),
-                    (wchar_t*)QString(_propagator->_localDir + _item._file).utf16(),
-                    MOVEFILE_REPLACE_EXISTING+MOVEFILE_COPY_ALLOWED+MOVEFILE_WRITE_THROUGH);
-    if (!ok) {
-        wchar_t *string = 0;
-        FormatMessage(FORMAT_MESSAGE_ALLOCATE_BUFFER|FORMAT_MESSAGE_FROM_SYSTEM,
-                      NULL, ::GetLastError(), MAKELANGID(LANG_NEUTRAL, SUBLANG_DEFAULT),
-                      (LPWSTR)&string, 0, NULL);
-
-        done(SyncFileItem::NormalError, QString::fromWCharArray(string));
-        LocalFree((HLOCAL)string);
-        return;
-    }
-#endif
-    struct timeval times[2];
-    times[0].tv_sec = times[1].tv_sec = _item._modtime;
-    times[0].tv_usec = times[1].tv_usec = 0;
-    c_utimes(fn.toUtf8().data(), times);
-
-    _propagator->_journal->setFileRecord(SyncJournalFileRecord(_item, fn));
-    _propagator->_journal->setDownloadInfo(_item._file, SyncJournalDb::DownloadInfo());
-    _propagator->_journal->commit("download file start2");
-    emit progress(Progress::EndDownload, _item, _item._size, _item._size);
-    done(isConflict ? SyncFileItem::Conflict : SyncFileItem::Success);
-}
-
-
-void PropagateLocalRename::start()
-{
-    // if the file is a file underneath a moved dir, the _item.file is equal
-    // to _item.renameTarget and the file is not moved as a result.
-    if (_item._file != _item._renameTarget) {
-        emit progress(Progress::StartRename, _item, 0, _item._size);
-        qDebug() << "MOVE " << _propagator->_localDir + _item._file << " => " << _propagator->_localDir + _item._renameTarget;
-        QFile::rename(_propagator->_localDir + _item._file, _propagator->_localDir + _item._renameTarget);
-        emit progress(Progress::EndRename, _item, _item._size, _item._size);
-    }
-
-    _item._instruction = CSYNC_INSTRUCTION_DELETED;
-    _propagator->_journal->deleteFileRecord(_item._originalFile);
-
-    // store the rename file name in the item.
-    _item._file = _item._renameTarget;
-
-    SyncJournalFileRecord record(_item, _propagator->_localDir + _item._renameTarget);
-    record._path = _item._renameTarget;
-
-    if (!_item._isDirectory) { // Directory are saved at the end
-        _propagator->_journal->setFileRecord(record);
-    }
-    _propagator->_journal->commit("localRename");
-
-
-    done(SyncFileItem::Success);
-}
-
-void PropagateRemoteRename::start()
-{
-    qDebug() << Q_FUNC_INFO << _item._file << "-->"<< _item._renameTarget;
-
-    if (_item._file == _item._renameTarget) {
-        if (!_item._isDirectory) {
-            // The parents has been renamed already so there is nothing more to do.
-            // But we still need to fetch the new ETAG
-            // FIXME   maybe do a recusrsive propfind after having moved the parent.
-            // Note: we also update the mtime because the server do not keep the mtime when moving files
-            QScopedPointer<char, QScopedPointerPodDeleter> uri2(
-                ne_path_escape((_propagator->_remoteDir + _item._renameTarget).toUtf8()));
-            if (!updateMTimeAndETag(uri2.data(), _item._modtime))
-                return;
-        }
-    } else if (_item._file == QLatin1String("Shared") ) {
-        // Check if it is the toplevel Shared folder and do not propagate it.
-        if( QFile::rename(  _propagator->_localDir + _item._renameTarget, _propagator->_localDir + QLatin1String("Shared")) ) {
-            done(SyncFileItem::NormalError, tr("This folder must not be renamed. It is renamed back to its original name."));
-        } else {
-            done(SyncFileItem::NormalError, tr("This folder must not be renamed. Please name it back to Shared."));
-        }
-        return;
-    } else {
-        emit progress(Progress::StartRename, _item, 0, _item._size);
-
-        QScopedPointer<char, QScopedPointerPodDeleter> uri1(ne_path_escape((_propagator->_remoteDir + _item._file).toUtf8()));
-        QScopedPointer<char, QScopedPointerPodDeleter> uri2(ne_path_escape((_propagator->_remoteDir + _item._renameTarget).toUtf8()));
-        qDebug() << "MOVE on Server: " << uri1.data() << "->" << uri2.data();
-
-        int rc = ne_move(_propagator->_session, 1, uri1.data(), uri2.data());
-
-        if( checkForProblemsWithShared()) {
-            return;
-        }
-
-        if (updateErrorFromSession(rc)) {
-            return;
-        }
-
-        if (!updateMTimeAndETag(uri2.data(), _item._modtime))
-            return;
-        emit progress(Progress::EndRename, _item, _item._size, _item._size);
-    }
-
-    _propagator->_journal->deleteFileRecord(_item._originalFile);
-    SyncJournalFileRecord record(_item, _propagator->_localDir + _item._renameTarget);
-    record._path = _item._renameTarget;
-
-    _propagator->_journal->setFileRecord(record);
-    _propagator->_journal->commit("Remote Rename");
-    done(SyncFileItem::Success);
-}
-
-bool PropagateItemJob::updateErrorFromSession(int neon_code, ne_request* req, int ignoreHttpCode)
-{
-    if( neon_code != NE_OK ) {
-        qDebug("Neon error code was %d", neon_code);
-    }
-
-    QString errorString;
-    int httpStatusCode = 0;
-
-    switch(neon_code) {
-    case NE_OK:     /* Success, but still the possiblity of problems */
-        if( req ) {
-            const ne_status *status = ne_get_status(req);
-
-            if (status) {
-                if ( status->klass == 2 || status->code == ignoreHttpCode) {
-                    // Everything is ok, no error.
-                    return false;
-                }
-                errorString = QString::fromUtf8( status->reason_phrase );
-                httpStatusCode = status->code;
-                _item._httpErrorCode = httpStatusCode;
-            }
-        } else {
-            errorString = QString::fromUtf8(ne_get_error(_propagator->_session));
-            httpStatusCode = errorString.mid(0, errorString.indexOf(QChar(' '))).toInt();
-            _item._httpErrorCode = httpStatusCode;
-            if ((httpStatusCode >= 200 && httpStatusCode < 300)
-                || (httpStatusCode != 0 && httpStatusCode == ignoreHttpCode)) {
-                // No error
-                return false;
-            }
-        }
-        // FIXME: classify the error
-        done (SyncFileItem::NormalError, errorString);
-        return true;
-    case NE_ERROR:  /* Generic error; use ne_get_error(session) for message */
-        errorString = QString::fromUtf8(ne_get_error(_propagator->_session));
-        // Check if we don't need to ignore that error.
-        httpStatusCode = errorString.mid(0, errorString.indexOf(QChar(' '))).toInt();
-        _item._httpErrorCode = httpStatusCode;
-        qDebug() << Q_FUNC_INFO << "NE_ERROR" << errorString << httpStatusCode << ignoreHttpCode;
-        if (ignoreHttpCode && httpStatusCode == ignoreHttpCode)
-            return false;
-
-        done(SyncFileItem::NormalError, errorString);
-        return true;
-    case NE_LOOKUP:  /* Server or proxy hostname lookup failed */
-    case NE_AUTH:     /* User authentication failed on server */
-    case NE_PROXYAUTH:  /* User authentication failed on proxy */
-    case NE_CONNECT:  /* Could not connect to server */
-    case NE_TIMEOUT:  /* Connection timed out */
-        done(SyncFileItem::FatalError, QString::fromUtf8(ne_get_error(_propagator->_session)));
-        return true;
-    case NE_FAILED:   /* The precondition failed */
-    case NE_RETRY:    /* Retry request (ne_end_request ONLY) */
-    case NE_REDIRECT: /* See ne_redirect.h */
-    default:
-        done(SyncFileItem::SoftError, QString::fromUtf8(ne_get_error(_propagator->_session)));
-        return true;
-    }
-    return false;
-}
->>>>>>> e74f0f28
 
 PropagateItemJob* OwncloudPropagator::createJob(const SyncFileItem& item) {
     switch(item._instruction) {
@@ -1133,12 +218,8 @@
 
 void PropagateDirectory::slotSubJobFinished(SyncFileItem::Status status)
 {
-<<<<<<< HEAD
-    if (status == SyncFileItem::FatalError) {
+    if (status == SyncFileItem::FatalError || (_current == -1 && status != SyncFileItem::Success)) {
         abort();
-=======
-    if (status == SyncFileItem::FatalError || (_current == -1 && status != SyncFileItem::Success)) {
->>>>>>> e74f0f28
         emit finished(status);
         return;
     } else if (status == SyncFileItem::NormalError || status == SyncFileItem::SoftError) {
